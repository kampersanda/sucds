//! # Succinct data structures in Rust
//!
//! Sucds is a collection of [succinct data structures](https://en.wikipedia.org/wiki/Succinct_data_structure),
//! powerful tools to store a variety of data structures in compressed space and
//! quickly perform operations on the compressed data.
//!
//! ## Data structures
//!
//! The current version supports the following data structures.
//!
//! [Navarro's textbook](https://users.dcc.uchile.cl/~gnavarro/CDSbook/).
//!
//!
//! ### Integer arrays
//!
//! Integer arrays consisting of small values can be stored in compressed space
//! using *compressed integer arrays*.
//! This crate provides the following variants:
//!
//! - [`CompactVector`]: Compact vector in which each integer is represented in a fixed number of bits.
//! - [`EliasFanoList`]: Compressed integer list with prefix-summed Elias-Fano encoding.
//! - [`DacsOpt`]: Compressed integer array using Directly Addressable Codes (DACs) with optimal assignment.
//! - [`DacsByte`]: Compressed integer array using Directly Addressable Codes (DACs) in a simple bytewise scheme.
//!
//! Let $`A = (a_0, a_1, \dots, a_{n-1})`$ be
//!
//! - $`\textrm{Access}(i)`$ returns $`a_i`$ (implemented for [`IntGetter`]).
//! - $`\textrm{Update}(i)`$ modifies $`a_i`$.
//!
//! #### Summary
//!
//! | Implementation | [Access](IntGetter) | Update | Space (bits) |
//! | --- | :-: | :-: | :-: |
//! | [`CompactVector`] | $`O(1)`$ | $`O(1)`$  | $`n \lceil \lg u \rceil`$ |
//! | [`EliasFanoList`] | $`O(1)`$ | -- | $`n \lceil \lg \frac{N}{n} \rceil + 2n + o(n)`$ |
//! | [`DacsOpt`] | $`O(\ell_i / b)`$ | -- |   |
//! | [`DacsByte`] | $`O(\ell_i / b)`$ | -- |   |
//!
//! ### Bit vectors
//!
//! Bit vectors and operations on them are fundamental to succinct data structures.
//!
//! [`BitVector`] implements a bit vector in a plain format that supports some operations
//! such as update, predecessor/successor queries, and unary decoding.
//!
//! Let $`S \subseteq \{ 0,1,\dots,n-1 \}`$ be a set of positions
//! at which bits are set in a bit vector of length $`n`$.
//!
//! - $`\textrm{Access}(i)`$ returns `true` if $`i \in S`$ or `false` otherwise (implemented for [`BitGetter`]).
//! - $`\textrm{Rank}(i)`$ returns the cardinality of $`\{ x \mid x \in S, x < i \}`$,
//!   i.e., the number of integers in $`S`$ that are less than `i` (implemented for [`Ranker`]).
//! - $`\textrm{Select}(k)`$ returns the position of the `k`-th smallest integer in $`S`$ (implemented for [`Selector`]).
//! - $`\textrm{Predecessor}(i)`$ returns
//! - $`\textrm{Successor}(i)`$ returns
//! - $`\textrm{Update}(i)`$ inserts/removes $`i`$ to/from $`S`$.
//!
//!
//! #### Rank/select queries
//!
//! *Rank/select queries* over bit vectors are core.
//! Traits [`Ranker`] and [`Selector`] implement the operations.
//!
//!  - [`RsBitVector`]: Vigna's rank/select data structure built on [`BitVector`],
//!    supporting constant-time rank and logarithmic-time select queries
//!  - [`DArray`]: Constant-time select data structure by Okanohara and Sadakane
//!
//! #### Very sparse bit vectors
//!
//! [`EliasFano`] is a compressed representation for monotone-increasing sequences, or multisets of integers.
//! Especially for sparse sequences, the representation can be very compact.
//! Another attraction of Elias-Fano is a set of powerful search queries on the compressed representation,
//! such as random access, binary searches, or rank/predecessor/successor queries.
//!
//! #### Summary
//!
//! | Implementation | [Access](BitGetter) | [Rank](Ranker) | [Select](Selector) | Pred/Succ | Update | Space (bits) |
//! | --- | :-: | :-: | :-: | :-: | :-: | :-: |
//! | [`BitVector`] | $`O(1)`$  | -- | -- | $`O(n)`$ | $`O(1)`$ | $`n`$ |
//! | [`RsBitVector`] | $`O(1)`$ | $`O(1)`$ | $`O(\lg n)`$ | $`O(\lg n)`$ | -- | $`n + o(n)`$ |
//! | [`DArray`] | -- | -- | $`O(1)`$ | -- | -- | $`n + o(n)`$ |
//! | [`EliasFano`] | $`O(1)`$ | $`O(\lg \frac{u}{n})`$ | $`O(1)`$ | $`O(\lg \frac{u}{n})`$ | -- | $`n \lceil \lg \frac{u}{n} \rceil + 2n + o(n)`$ |
//!
//! ### Monotone-increasing sequences
//!
//! ### Sequences
//!
//! [`WaveletMatrix`]
//!
//! ## Serialization/deserialization
//!
//! All the data structures
//!
//! ## Limitation
//!
//! This library is designed to run on 64-bit machines.
#![deny(missing_docs)]
#![cfg_attr(not(feature = "std"), no_std)]

#[cfg(not(target_pointer_width = "64"))]
compile_error!("`target_pointer_width` must be 64");

pub mod bit_vector;
pub mod broadword;
pub mod compact_vector;
pub mod dacs_byte;
pub mod dacs_opt;
pub mod darray;
pub mod elias_fano;
pub mod elias_fano_list;
mod intrinsics;
pub mod rs_bit_vector;
pub mod serial;
pub mod util;
pub mod wavelet_matrix;

pub use bit_vector::BitVector;
pub use compact_vector::CompactVector;
pub use dacs_byte::DacsByte;
pub use dacs_opt::DacsOpt;
pub use darray::DArray;
pub use elias_fano::EliasFano;
pub use elias_fano::EliasFanoBuilder;
pub use elias_fano_list::EliasFanoList;
pub use rs_bit_vector::RsBitVector;
pub use serial::Searial;
pub use wavelet_matrix::WaveletMatrix;

// NOTE(kampersanda): We should not use `get()` because it has been already used in most std
// containers with different type annotations.

<<<<<<< HEAD
/// An interface for accessing elements on integer arrays.
=======
/// Interface for accessing elements on bit arrays.
pub trait BitGetter {
    /// Returns the `pos`-th bit, or [`None`] if out of bounds.
    fn get_bit(&self, pos: usize) -> Option<bool>;
}

/// Interface for accessing elements on integer arrays.
>>>>>>> dff02e07
pub trait IntGetter {
    /// Returns the `pos`-th integer, or [`None`] if out of bounds.
    fn get_int(&self, pos: usize) -> Option<usize>;
}

<<<<<<< HEAD
/// An interface for accessing elements on bit arrays.
pub trait BitGetter {
    /// Returns the `pos`-th bit, or [`None`] if out of bounds.
    fn get_bit(&self, pos: usize) -> Option<bool>;
}

/// An interface for rank operations on an ordered set of integers $`S \subseteq \{ 0,1,\dots,n-1 \}`$.
=======
/// Interface for rank queries on a sequence of $`n`$ integers $`X = (x_0, x_1, \dots, x_{n-1})`$
/// such that $`0 \leq x_0`$, $`x_i \leq x_{i+1}`$, and $`x_{n-1} < u`$ for a universe $`u`$.
>>>>>>> dff02e07
pub trait Ranker {
    /// Returns the number of elements $`x_k \in X`$ such that $`x_k < x`$,
    /// or [`None`] if $`u < x`$.
    fn rank1(&self, x: usize) -> Option<usize>;

    /// Returns the number of integers $`x' \not\in X`$ such that $`0 \leq x' < x`$,
    /// or [`None`] if $`u < x`$.
    fn rank0(&self, x: usize) -> Option<usize>;
}

/// Interface for select queries on a sequence of $`n`$ integers $`X = (x_0, x_1, \dots, x_{n-1})`$
/// such that $`0 \leq x_0`$, $`x_i \leq x_{i+1}`$, and $`x_{n-1} < u`$ for a universe $`u`$.
pub trait Selector {
    /// Returns $`x_k`$, or [`None`] if $`n \leq k`$.
    fn select1(&self, k: usize) -> Option<usize>;

    /// Returns the $`k`$-th smallest integer $`x`$ such that $`x \not\in X`$ and $`0 \leq x < u`$, or
    /// [`None`] if out of bounds.
    fn select0(&self, k: usize) -> Option<usize>;
}

/// Interface for predecessor queries on a sequence of $`n`$ integers $`X = (x_0, x_1, \dots, x_{n-1})`$
/// such that $`0 \leq x_0`$, $`x_i \leq x_{i+1}`$, and $`x_{n-1} < u`$ for a universe $`u`$.
pub trait Predecessor {
    /// Returns the largest element $`x_k \in X`$ such that $`x_k \leq x`$, or
    /// [`None`] if not found or $`u \leq x`$.
    fn predecessor1(&self, x: usize) -> Option<usize>;

    /// Returns the largest integer $`x' \not\in X`$ such that $`0 \leq x' \leq x`$, or
    /// [`None`] if not found or $`u \leq x`$.
    fn predecessor0(&self, x: usize) -> Option<usize>;
}

/// Interface for successor queries on a sequence of $`n`$ integers $`X = (x_0, x_1, \dots, x_{n-1})`$
/// such that $`0 \leq x_0`$, $`x_i \leq x_{i+1}`$, and $`x_{n-1} < u`$ for a universe $`u`$.
pub trait Successor {
    /// Returns the smallest element $`x_k \in X`$ such that $`x \leq x_k`$, or
    /// [`None`] if not found or $`u \leq x`$.
    fn successor1(&self, x: usize) -> Option<usize>;

    /// Returns the smallest integer $`x_k \not\in X`$ such that $`x \leq x' < u`$, or
    /// [`None`] if not found or $`u \leq x`$.
    fn successor0(&self, x: usize) -> Option<usize>;
}<|MERGE_RESOLUTION|>--- conflicted
+++ resolved
@@ -128,9 +128,6 @@
 // NOTE(kampersanda): We should not use `get()` because it has been already used in most std
 // containers with different type annotations.
 
-<<<<<<< HEAD
-/// An interface for accessing elements on integer arrays.
-=======
 /// Interface for accessing elements on bit arrays.
 pub trait BitGetter {
     /// Returns the `pos`-th bit, or [`None`] if out of bounds.
@@ -138,24 +135,13 @@
 }
 
 /// Interface for accessing elements on integer arrays.
->>>>>>> dff02e07
 pub trait IntGetter {
     /// Returns the `pos`-th integer, or [`None`] if out of bounds.
     fn get_int(&self, pos: usize) -> Option<usize>;
 }
 
-<<<<<<< HEAD
-/// An interface for accessing elements on bit arrays.
-pub trait BitGetter {
-    /// Returns the `pos`-th bit, or [`None`] if out of bounds.
-    fn get_bit(&self, pos: usize) -> Option<bool>;
-}
-
-/// An interface for rank operations on an ordered set of integers $`S \subseteq \{ 0,1,\dots,n-1 \}`$.
-=======
 /// Interface for rank queries on a sequence of $`n`$ integers $`X = (x_0, x_1, \dots, x_{n-1})`$
 /// such that $`0 \leq x_0`$, $`x_i \leq x_{i+1}`$, and $`x_{n-1} < u`$ for a universe $`u`$.
->>>>>>> dff02e07
 pub trait Ranker {
     /// Returns the number of elements $`x_k \in X`$ such that $`x_k < x`$,
     /// or [`None`] if $`u < x`$.
